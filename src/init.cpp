// Copyright (c) 2009-2010 Satoshi Nakamoto
// Copyright (c) 2009-2014 The Bitcoin Core developers
// Distributed under the MIT software license, see the accompanying
// file COPYING or http://www.opensource.org/licenses/mit-license.php.

#if defined(HAVE_CONFIG_H)
#include "config/bitcoin-config.h"
#endif

#include "init.h"

#include "addrman.h"
#include "amount.h"
#include "checkpoints.h"
#include "compat/sanity.h"
#include "key.h"
#include "main.h"
#include "miner.h"
#include "net.h"
#include "rpcserver.h"
#include "script/standard.h"
#include "txdb.h"
#include "ui_interface.h"
#include "util.h"
#include "utilmoneystr.h"
#ifdef ENABLE_WALLET
#include "db.h"
#include "wallet.h"
#include "walletdb.h"
#endif

#include <stdint.h>
#include <stdio.h>

#ifndef WIN32
#include <signal.h>
#endif

#include <boost/algorithm/string/predicate.hpp>
#include <boost/algorithm/string/replace.hpp>
#include <boost/filesystem.hpp>
#include <boost/interprocess/sync/file_lock.hpp>
#include <boost/thread.hpp>
#include <openssl/crypto.h>

using namespace std;

#ifdef ENABLE_WALLET
CWallet* pwalletMain = NULL;
#endif
bool fFeeEstimatesInitialized = false;

#ifdef WIN32
// Win32 LevelDB doesn't use filedescriptors, and the ones used for
// accessing block files, don't count towards to fd_set size limit
// anyway.
#define MIN_CORE_FILEDESCRIPTORS 0
#else
#define MIN_CORE_FILEDESCRIPTORS 150
#endif

/** Used to pass flags to the Bind() function */
enum BindFlags {
    BF_NONE         = 0,
    BF_EXPLICIT     = (1U << 0),
    BF_REPORT_ERROR = (1U << 1),
    BF_WHITELIST    = (1U << 2),
};

static const char* FEE_ESTIMATES_FILENAME="fee_estimates.dat";
CClientUIInterface uiInterface;

//////////////////////////////////////////////////////////////////////////////
//
// Shutdown
//

//
// Thread management and startup/shutdown:
//
// The network-processing threads are all part of a thread group
// created by AppInit() or the Qt main() function.
//
// A clean exit happens when StartShutdown() or the SIGTERM
// signal handler sets fRequestShutdown, which triggers
// the DetectShutdownThread(), which interrupts the main thread group.
// DetectShutdownThread() then exits, which causes AppInit() to
// continue (it .joins the shutdown thread).
// Shutdown() is then
// called to clean up database connections, and stop other
// threads that should only be stopped after the main network-processing
// threads have exited.
//
// Note that if running -daemon the parent process returns from AppInit2
// before adding any threads to the threadGroup, so .join_all() returns
// immediately and the parent exits from main().
//
// Shutdown for Qt is very similar, only it uses a QTimer to detect
// fRequestShutdown getting set, and then does the normal Qt
// shutdown thing.
//

volatile bool fRequestShutdown = false;

void StartShutdown()
{
    fRequestShutdown = true;
}
bool ShutdownRequested()
{
    return fRequestShutdown;
}

class CCoinsViewErrorCatcher : public CCoinsViewBacked
{
public:
    CCoinsViewErrorCatcher(CCoinsView* view) : CCoinsViewBacked(view) {}
    bool GetCoins(const uint256 &txid, CCoins &coins) const {
        try {
            return CCoinsViewBacked::GetCoins(txid, coins);
        } catch(const std::runtime_error& e) {
            uiInterface.ThreadSafeMessageBox(_("Error reading from database, shutting down."), "", CClientUIInterface::MSG_ERROR);
            LogPrintf("Error reading from database: %s\n", e.what());
            // Starting the shutdown sequence and returning false to the caller would be
            // interpreted as 'entry not found' (as opposed to unable to read data), and
            // could lead to invalid interpration. Just exit immediately, as we can't
            // continue anyway, and all writes should be atomic.
            abort();
        }
    }
    // Writes do not need similar protection, as failure to write is handled by the caller.
};

static CCoinsViewDB *pcoinsdbview = NULL;
static CCoinsViewErrorCatcher *pcoinscatcher = NULL;

void Shutdown()
{
    LogPrintf("%s: In progress...\n", __func__);
    static CCriticalSection cs_Shutdown;
    TRY_LOCK(cs_Shutdown, lockShutdown);
    if (!lockShutdown)
        return;

    /// Note: Shutdown() must be able to handle cases in which AppInit2() failed part of the way,
    /// for example if the data directory was found to be locked.
    /// Be sure that anything that writes files or flushes caches only does this if the respective
    /// module was initialized.
    RenameThread("namecoin-shutoff");
    mempool.AddTransactionsUpdated(1);
    StopRPCThreads();
#ifdef ENABLE_WALLET
    ShutdownRPCMining();
    if (pwalletMain)
        bitdb.Flush(false);
    GenerateBitcoins(false, NULL, 0);
#endif
    StopNode();
    UnregisterNodeSignals(GetNodeSignals());

    if (fFeeEstimatesInitialized)
    {
        boost::filesystem::path est_path = GetDataDir() / FEE_ESTIMATES_FILENAME;
        CAutoFile est_fileout(fopen(est_path.string().c_str(), "wb"), SER_DISK, CLIENT_VERSION);
        if (!est_fileout.IsNull())
            mempool.WriteFeeEstimates(est_fileout);
        else
            LogPrintf("%s: Failed to write fee estimates to %s\n", __func__, est_path.string());
        fFeeEstimatesInitialized = false;
    }

    {
        LOCK(cs_main);
        if (pcoinsTip != NULL) {
            FlushStateToDisk();
        }
        delete pcoinsTip;
        pcoinsTip = NULL;
        delete pcoinscatcher;
        pcoinscatcher = NULL;
        delete pcoinsdbview;
        pcoinsdbview = NULL;
        delete pblocktree;
        pblocktree = NULL;
    }
#ifdef ENABLE_WALLET
    if (pwalletMain)
        bitdb.Flush(true);
#endif
#ifndef WIN32
    boost::filesystem::remove(GetPidFile());
#endif
    UnregisterAllValidationInterfaces();
#ifdef ENABLE_WALLET
    delete pwalletMain;
    pwalletMain = NULL;
#endif
    LogPrintf("%s: done\n", __func__);
}

/**
 * Signal handlers are very limited in what they are allowed to do, so:
 */
void HandleSIGTERM(int)
{
    fRequestShutdown = true;
}

void HandleSIGHUP(int)
{
    fReopenDebugLog = true;
}

bool static InitError(const std::string &str)
{
    uiInterface.ThreadSafeMessageBox(str, "", CClientUIInterface::MSG_ERROR);
    return false;
}

bool static InitWarning(const std::string &str)
{
    uiInterface.ThreadSafeMessageBox(str, "", CClientUIInterface::MSG_WARNING);
    return true;
}

bool static Bind(const CService &addr, unsigned int flags) {
    if (!(flags & BF_EXPLICIT) && IsLimited(addr))
        return false;
    std::string strError;
    if (!BindListenPort(addr, strError, (flags & BF_WHITELIST) != 0)) {
        if (flags & BF_REPORT_ERROR)
            return InitError(strError);
        return false;
    }
    return true;
}

void OnRPCStopped()
{
    cvBlockChange.notify_all();
    LogPrint("rpc", "RPC stopped.\n");
}

void OnRPCPreCommand(const CRPCCommand& cmd)
{
#ifdef ENABLE_WALLET
    if (cmd.reqWallet && !pwalletMain)
        throw JSONRPCError(RPC_METHOD_NOT_FOUND, "Method not found (disabled)");
#endif

    // Observe safe mode
    string strWarning = GetWarnings("rpc");
    if (strWarning != "" && !GetBoolArg("-disablesafemode", false) &&
        !cmd.okSafeMode)
        throw JSONRPCError(RPC_FORBIDDEN_BY_SAFE_MODE, string("Safe mode: ") + strWarning);
}

std::string HelpMessage(HelpMessageMode mode)
{

    // When adding new options to the categories, please keep and ensure alphabetical ordering.
<<<<<<< HEAD
    string strUsage = _("Options:") + "\n";
    strUsage += "  -?                     " + _("This help message") + "\n";
    strUsage += "  -alertnotify=<cmd>     " + _("Execute command when a relevant alert is received or we see a really long fork (%s in cmd is replaced by message)") + "\n";
    strUsage += "  -blocknotify=<cmd>     " + _("Execute command when the best block changes (%s in cmd is replaced by block hash)") + "\n";
    strUsage += "  -checkblocks=<n>       " + strprintf(_("How many blocks to check at startup (default: %u, 0 = all)"), 288) + "\n";
    strUsage += "  -checklevel=<n>        " + strprintf(_("How thorough the block verification of -checkblocks is (0-4, default: %u)"), 3) + "\n";
    strUsage += "  -conf=<file>           " + strprintf(_("Specify configuration file (default: %s)"), "namecoin.conf") + "\n";
=======
    string strUsage = HelpMessageGroup(_("Options:"));
    strUsage += HelpMessageOpt("-?", _("This help message"));
    strUsage += HelpMessageOpt("-alertnotify=<cmd>", _("Execute command when a relevant alert is received or we see a really long fork (%s in cmd is replaced by message)"));
    strUsage += HelpMessageOpt("-blocknotify=<cmd>", _("Execute command when the best block changes (%s in cmd is replaced by block hash)"));
    strUsage += HelpMessageOpt("-checkblocks=<n>", strprintf(_("How many blocks to check at startup (default: %u, 0 = all)"), 288));
    strUsage += HelpMessageOpt("-checklevel=<n>", strprintf(_("How thorough the block verification of -checkblocks is (0-4, default: %u)"), 3));
    strUsage += HelpMessageOpt("-conf=<file>", strprintf(_("Specify configuration file (default: %s)"), "bitcoin.conf"));
>>>>>>> 61b55176
    if (mode == HMM_BITCOIND)
    {
#if !defined(WIN32)
        strUsage += HelpMessageOpt("-daemon", _("Run in the background as a daemon and accept commands"));
#endif
    }
    strUsage += HelpMessageOpt("-datadir=<dir>", _("Specify data directory"));
    strUsage += HelpMessageOpt("-dbcache=<n>", strprintf(_("Set database cache size in megabytes (%d to %d, default: %d)"), nMinDbCache, nMaxDbCache, nDefaultDbCache));
    strUsage += HelpMessageOpt("-loadblock=<file>", _("Imports blocks from external blk000??.dat file") + " " + _("on startup"));
    strUsage += HelpMessageOpt("-maxorphantx=<n>", strprintf(_("Keep at most <n> unconnectable transactions in memory (default: %u)"), DEFAULT_MAX_ORPHAN_TRANSACTIONS));
    strUsage += HelpMessageOpt("-par=<n>", strprintf(_("Set the number of script verification threads (%u to %d, 0 = auto, <0 = leave that many cores free, default: %d)"),
        -(int)boost::thread::hardware_concurrency(), MAX_SCRIPTCHECK_THREADS, DEFAULT_SCRIPTCHECK_THREADS));
#ifndef WIN32
<<<<<<< HEAD
    strUsage += "  -pid=<file>            " + strprintf(_("Specify pid file (default: %s)"), "namecoind.pid") + "\n";
=======
    strUsage += HelpMessageOpt("-pid=<file>", strprintf(_("Specify pid file (default: %s)"), "bitcoind.pid"));
>>>>>>> 61b55176
#endif
    strUsage += HelpMessageOpt("-reindex", _("Rebuild block chain index from current blk000??.dat files") + " " + _("on startup"));
#if !defined(WIN32)
    strUsage += HelpMessageOpt("-sysperms", _("Create new files with system default permissions, instead of umask 077 (only effective with disabled wallet functionality)"));
#endif
<<<<<<< HEAD
    strUsage += "  -txindex               " + strprintf(_("Maintain a full transaction index, used by the getrawtransaction rpc call (default: %u)"), 0) + "\n";
    strUsage += "  -namehistory           " + strprintf(_("Keep track of the full name history (default: %u)"), 0) + "\n";

    strUsage += "\n" + _("Connection options:") + "\n";
    strUsage += "  -addnode=<ip>          " + _("Add a node to connect to and attempt to keep the connection open") + "\n";
    strUsage += "  -banscore=<n>          " + strprintf(_("Threshold for disconnecting misbehaving peers (default: %u)"), 100) + "\n";
    strUsage += "  -bantime=<n>           " + strprintf(_("Number of seconds to keep misbehaving peers from reconnecting (default: %u)"), 86400) + "\n";
    strUsage += "  -bind=<addr>           " + _("Bind to given address and always listen on it. Use [host]:port notation for IPv6") + "\n";
    strUsage += "  -connect=<ip>          " + _("Connect only to the specified node(s)") + "\n";
    strUsage += "  -discover              " + _("Discover own IP addresses (default: 1 when listening and no -externalip or -proxy)") + "\n";
    strUsage += "  -dns                   " + _("Allow DNS lookups for -addnode, -seednode and -connect") + " " + _("(default: 1)") + "\n";
    strUsage += "  -dnsseed               " + _("Query for peer addresses via DNS lookup, if low on addresses (default: 1 unless -connect)") + "\n";
    strUsage += "  -externalip=<ip>       " + _("Specify your own public address") + "\n";
    strUsage += "  -forcednsseed          " + strprintf(_("Always query for peer addresses via DNS lookup (default: %u)"), 0) + "\n";
    strUsage += "  -listen                " + _("Accept connections from outside (default: 1 if no -proxy or -connect)") + "\n";
    strUsage += "  -maxconnections=<n>    " + strprintf(_("Maintain at most <n> connections to peers (default: %u)"), 125) + "\n";
    strUsage += "  -maxreceivebuffer=<n>  " + strprintf(_("Maximum per-connection receive buffer, <n>*1000 bytes (default: %u)"), 5000) + "\n";
    strUsage += "  -maxsendbuffer=<n>     " + strprintf(_("Maximum per-connection send buffer, <n>*1000 bytes (default: %u)"), 1000) + "\n";
    strUsage += "  -onion=<ip:port>       " + strprintf(_("Use separate SOCKS5 proxy to reach peers via Tor hidden services (default: %s)"), "-proxy") + "\n";
    strUsage += "  -onlynet=<net>         " + _("Only connect to nodes in network <net> (ipv4, ipv6 or onion)") + "\n";
    strUsage += "  -permitbaremultisig    " + strprintf(_("Relay non-P2SH multisig (default: %u)"), 1) + "\n";
    strUsage += "  -port=<port>           " + strprintf(_("Listen for connections on <port> (default: %u or testnet: %u)"), 8334, 18334) + "\n";
    strUsage += "  -proxy=<ip:port>       " + _("Connect through SOCKS5 proxy") + "\n";
    strUsage += "  -seednode=<ip>         " + _("Connect to a node to retrieve peer addresses, and disconnect") + "\n";
    strUsage += "  -timeout=<n>           " + strprintf(_("Specify connection timeout in milliseconds (minimum: 1, default: %d)"), DEFAULT_CONNECT_TIMEOUT) + "\n";
=======
    strUsage += HelpMessageOpt("-txindex", strprintf(_("Maintain a full transaction index, used by the getrawtransaction rpc call (default: %u)"), 0));

    strUsage += HelpMessageGroup(_("Connection options:"));
    strUsage += HelpMessageOpt("-addnode=<ip>", _("Add a node to connect to and attempt to keep the connection open"));
    strUsage += HelpMessageOpt("-banscore=<n>", strprintf(_("Threshold for disconnecting misbehaving peers (default: %u)"), 100));
    strUsage += HelpMessageOpt("-bantime=<n>", strprintf(_("Number of seconds to keep misbehaving peers from reconnecting (default: %u)"), 86400));
    strUsage += HelpMessageOpt("-bind=<addr>", _("Bind to given address and always listen on it. Use [host]:port notation for IPv6"));
    strUsage += HelpMessageOpt("-connect=<ip>", _("Connect only to the specified node(s)"));
    strUsage += HelpMessageOpt("-discover", _("Discover own IP addresses (default: 1 when listening and no -externalip or -proxy)"));
    strUsage += HelpMessageOpt("-dns", _("Allow DNS lookups for -addnode, -seednode and -connect") + " " + _("(default: 1)"));
    strUsage += HelpMessageOpt("-dnsseed", _("Query for peer addresses via DNS lookup, if low on addresses (default: 1 unless -connect)"));
    strUsage += HelpMessageOpt("-externalip=<ip>", _("Specify your own public address"));
    strUsage += HelpMessageOpt("-forcednsseed", strprintf(_("Always query for peer addresses via DNS lookup (default: %u)"), 0));
    strUsage += HelpMessageOpt("-listen", _("Accept connections from outside (default: 1 if no -proxy or -connect)"));
    strUsage += HelpMessageOpt("-maxconnections=<n>", strprintf(_("Maintain at most <n> connections to peers (default: %u)"), 125));
    strUsage += HelpMessageOpt("-maxreceivebuffer=<n>", strprintf(_("Maximum per-connection receive buffer, <n>*1000 bytes (default: %u)"), 5000));
    strUsage += HelpMessageOpt("-maxsendbuffer=<n>", strprintf(_("Maximum per-connection send buffer, <n>*1000 bytes (default: %u)"), 1000));
    strUsage += HelpMessageOpt("-onion=<ip:port>", strprintf(_("Use separate SOCKS5 proxy to reach peers via Tor hidden services (default: %s)"), "-proxy"));
    strUsage += HelpMessageOpt("-onlynet=<net>", _("Only connect to nodes in network <net> (ipv4, ipv6 or onion)"));
    strUsage += HelpMessageOpt("-permitbaremultisig", strprintf(_("Relay non-P2SH multisig (default: %u)"), 1));
    strUsage += HelpMessageOpt("-port=<port>", strprintf(_("Listen for connections on <port> (default: %u or testnet: %u)"), 8333, 18333));
    strUsage += HelpMessageOpt("-proxy=<ip:port>", _("Connect through SOCKS5 proxy"));
    strUsage += HelpMessageOpt("-seednode=<ip>", _("Connect to a node to retrieve peer addresses, and disconnect"));
    strUsage += HelpMessageOpt("-timeout=<n>", strprintf(_("Specify connection timeout in milliseconds (minimum: 1, default: %d)"), DEFAULT_CONNECT_TIMEOUT));
>>>>>>> 61b55176
#ifdef USE_UPNP
#if USE_UPNP
    strUsage += HelpMessageOpt("-upnp", _("Use UPnP to map the listening port (default: 1 when listening)"));
#else
    strUsage += HelpMessageOpt("-upnp", strprintf(_("Use UPnP to map the listening port (default: %u)"), 0));
#endif
#endif
    strUsage += HelpMessageOpt("-whitebind=<addr>", _("Bind to given address and whitelist peers connecting to it. Use [host]:port notation for IPv6"));
    strUsage += HelpMessageOpt("-whitelist=<netmask>", _("Whitelist peers connecting from the given netmask or IP address. Can be specified multiple times.") +
        " " + _("Whitelisted peers cannot be DoS banned and their transactions are always relayed, even if they are already in the mempool, useful e.g. for a gateway"));
        

#ifdef ENABLE_WALLET
    strUsage += HelpMessageGroup(_("Wallet options:"));
    strUsage += HelpMessageOpt("-disablewallet", _("Do not load the wallet and disable wallet RPC calls"));
    strUsage += HelpMessageOpt("-keypool=<n>", strprintf(_("Set key pool size to <n> (default: %u)"), 100));
    if (GetBoolArg("-help-debug", false))
        strUsage += HelpMessageOpt("-mintxfee=<amt>", strprintf(_("Fees (in BTC/Kb) smaller than this are considered zero fee for transaction creation (default: %s)"),
            FormatMoney(CWallet::minTxFee.GetFeePerK())));
    strUsage += HelpMessageOpt("-paytxfee=<amt>", strprintf(_("Fee (in BTC/kB) to add to transactions you send (default: %s)"), FormatMoney(payTxFee.GetFeePerK())));
    strUsage += HelpMessageOpt("-rescan", _("Rescan the block chain for missing wallet transactions") + " " + _("on startup"));
    strUsage += HelpMessageOpt("-salvagewallet", _("Attempt to recover private keys from a corrupt wallet.dat") + " " + _("on startup"));
    strUsage += HelpMessageOpt("-sendfreetransactions", strprintf(_("Send transactions as zero-fee transactions if possible (default: %u)"), 0));
    strUsage += HelpMessageOpt("-spendzeroconfchange", strprintf(_("Spend unconfirmed change when sending transactions (default: %u)"), 1));
    strUsage += HelpMessageOpt("-txconfirmtarget=<n>", strprintf(_("If paytxfee is not set, include enough fee so transactions begin confirmation on average within n blocks (default: %u)"), 1));
    strUsage += HelpMessageOpt("-maxtxfee=<amt>", strprintf(_("Maximum total fees to use in a single wallet transaction, setting too low may abort large transactions (default: %s)"),
        FormatMoney(maxTxFee)));
    strUsage += HelpMessageOpt("-upgradewallet", _("Upgrade wallet to latest format") + " " + _("on startup"));
    strUsage += HelpMessageOpt("-wallet=<file>", _("Specify wallet file (within data directory)") + " " + strprintf(_("(default: %s)"), "wallet.dat"));
    strUsage += HelpMessageOpt("-walletnotify=<cmd>", _("Execute command when a wallet transaction changes (%s in cmd is replaced by TxID)"));
    strUsage += HelpMessageOpt("-zapwallettxes=<mode>", _("Delete all wallet transactions and only recover those parts of the blockchain through -rescan on startup") +
        " " + _("(1 = keep tx meta data e.g. account owner and payment request information, 2 = drop tx meta data)"));
                    
#endif

    strUsage += HelpMessageGroup(_("Debugging/Testing options:"));
    if (GetBoolArg("-help-debug", false))
    {
<<<<<<< HEAD
        strUsage += "  -checkpoints           " + strprintf(_("Only accept block chain matching built-in checkpoints (default: %u)"), 1) + "\n";
        strUsage += "  -checknamedb=<n>       " + _("Check name database consistency (-1: never, 0: on every block (dis)connect, n: every n'th block)") + "\n";
        strUsage += "  -dblogsize=<n>         " + strprintf(_("Flush database activity from memory pool to disk log every <n> megabytes (default: %u)"), 100) + "\n";
        strUsage += "  -disablesafemode       " + strprintf(_("Disable safemode, override a real safe mode event (default: %u)"), 0) + "\n";
        strUsage += "  -testsafemode          " + strprintf(_("Force safe mode (default: %u)"), 0) + "\n";
        strUsage += "  -dropmessagestest=<n>  " + _("Randomly drop 1 of every <n> network messages") + "\n";
        strUsage += "  -fuzzmessagestest=<n>  " + _("Randomly fuzz 1 of every <n> network messages") + "\n";
        strUsage += "  -flushwallet           " + strprintf(_("Run a thread to flush wallet periodically (default: %u)"), 1) + "\n";
        strUsage += "  -stopafterblockimport  " + strprintf(_("Stop running after importing blocks from disk (default: %u)"), 0) + "\n";
=======
        strUsage += HelpMessageOpt("-checkpoints", strprintf(_("Only accept block chain matching built-in checkpoints (default: %u)"), 1));
        strUsage += HelpMessageOpt("-dblogsize=<n>", strprintf(_("Flush database activity from memory pool to disk log every <n> megabytes (default: %u)"), 100));
        strUsage += HelpMessageOpt("-disablesafemode", strprintf(_("Disable safemode, override a real safe mode event (default: %u)"), 0));
        strUsage += HelpMessageOpt("-testsafemode", strprintf(_("Force safe mode (default: %u)"), 0));
        strUsage += HelpMessageOpt("-dropmessagestest=<n>", _("Randomly drop 1 of every <n> network messages"));
        strUsage += HelpMessageOpt("-fuzzmessagestest=<n>", _("Randomly fuzz 1 of every <n> network messages"));
        strUsage += HelpMessageOpt("-flushwallet", strprintf(_("Run a thread to flush wallet periodically (default: %u)"), 1));
        strUsage += HelpMessageOpt("-stopafterblockimport", strprintf(_("Stop running after importing blocks from disk (default: %u)"), 0));
>>>>>>> 61b55176
    }
    string debugCategories = "addrman, alert, bench, coindb, db, lock, rand, rpc, selectcoins, mempool, net"; // Don't translate these and qt below
    if (mode == HMM_BITCOIN_QT)
        debugCategories += ", qt";
    strUsage += HelpMessageOpt("-debug=<category>", strprintf(_("Output debugging information (default: %u, supplying <category> is optional)"), 0) + ". " +
        _("If <category> is not supplied, output all debugging information.") + _("<category> can be:") + " " + debugCategories + ".");
#ifdef ENABLE_WALLET
    strUsage += HelpMessageOpt("-gen", strprintf(_("Generate coins (default: %u)"), 0));
    strUsage += HelpMessageOpt("-genproclimit=<n>", strprintf(_("Set the number of threads for coin generation if enabled (-1 = all cores, default: %d)"), 1));
#endif
    strUsage += HelpMessageOpt("-help-debug", _("Show all debugging options (usage: --help -help-debug)"));
    strUsage += HelpMessageOpt("-logips", strprintf(_("Include IP addresses in debug output (default: %u)"), 0));
    strUsage += HelpMessageOpt("-logtimestamps", strprintf(_("Prepend debug output with timestamp (default: %u)"), 1));
    if (GetBoolArg("-help-debug", false))
    {
        strUsage += HelpMessageOpt("-limitfreerelay=<n>", strprintf(_("Continuously rate-limit free transactions to <n>*1000 bytes per minute (default:%u)"), 15));
        strUsage += HelpMessageOpt("-relaypriority", strprintf(_("Require high priority for relaying free or low-fee transactions (default:%u)"), 1));
        strUsage += HelpMessageOpt("-maxsigcachesize=<n>", strprintf(_("Limit size of signature cache to <n> entries (default: %u)"), 50000));
    }
    strUsage += HelpMessageOpt("-minrelaytxfee=<amt>", strprintf(_("Fees (in BTC/Kb) smaller than this are considered zero fee for relaying (default: %s)"), FormatMoney(::minRelayTxFee.GetFeePerK())));
    strUsage += HelpMessageOpt("-printtoconsole", _("Send trace/debug info to console instead of debug.log file"));
    if (GetBoolArg("-help-debug", false))
    {
        strUsage += HelpMessageOpt("-printpriority", strprintf(_("Log transaction priority and fee per kB when mining blocks (default: %u)"), 0));
        strUsage += HelpMessageOpt("-privdb", strprintf(_("Sets the DB_PRIVATE flag in the wallet db environment (default: %u)"), 1));
        strUsage += HelpMessageOpt("-regtest", _("Enter regression test mode, which uses a special chain in which blocks can be solved instantly.") + " " +
            _("This is intended for regression testing tools and app development.") + " " +
            _("In this mode -genproclimit controls how many blocks are generated immediately."));
    }
    strUsage += HelpMessageOpt("-shrinkdebugfile", _("Shrink debug.log file on client startup (default: 1 when no -debug)"));
    strUsage += HelpMessageOpt("-testnet", _("Use the test network"));

    strUsage += HelpMessageGroup(_("Node relay options:"));
    strUsage += HelpMessageOpt("-datacarrier", strprintf(_("Relay and mine data carrier transactions (default: %u)"), 1));
    strUsage += HelpMessageOpt("-datacarriersize", strprintf(_("Maximum size of data in data carrier transactions we relay and mine (default: %u)"), MAX_OP_RETURN_RELAY));

    strUsage += HelpMessageGroup(_("Block creation options:"));
    strUsage += HelpMessageOpt("-blockminsize=<n>", strprintf(_("Set minimum block size in bytes (default: %u)"), 0));
    strUsage += HelpMessageOpt("-blockmaxsize=<n>", strprintf(_("Set maximum block size in bytes (default: %d)"), DEFAULT_BLOCK_MAX_SIZE));
    strUsage += HelpMessageOpt("-blockprioritysize=<n>", strprintf(_("Set maximum size of high-priority/low-fee transactions in bytes (default: %d)"), DEFAULT_BLOCK_PRIORITY_SIZE));

    strUsage += HelpMessageGroup(_("RPC server options:"));
    strUsage += HelpMessageOpt("-server", _("Accept command line and JSON-RPC commands"));
    strUsage += HelpMessageOpt("-rest", strprintf(_("Accept public REST requests (default: %u)"), 0));
    strUsage += HelpMessageOpt("-rpcbind=<addr>", _("Bind to given address to listen for JSON-RPC connections. Use [host]:port notation for IPv6. This option can be specified multiple times (default: bind to all interfaces)"));
    strUsage += HelpMessageOpt("-rpcuser=<user>", _("Username for JSON-RPC connections"));
    strUsage += HelpMessageOpt("-rpcpassword=<pw>", _("Password for JSON-RPC connections"));
    strUsage += HelpMessageOpt("-rpcport=<port>", strprintf(_("Listen for JSON-RPC connections on <port> (default: %u or testnet: %u)"), 8332, 18332));
    strUsage += HelpMessageOpt("-rpcallowip=<ip>", _("Allow JSON-RPC connections from specified source. Valid for <ip> are a single IP (e.g. 1.2.3.4), a network/netmask (e.g. 1.2.3.4/255.255.255.0) or a network/CIDR (e.g. 1.2.3.4/24). This option can be specified multiple times"));
    strUsage += HelpMessageOpt("-rpcthreads=<n>", strprintf(_("Set the number of threads to service RPC calls (default: %d)"), 4));
    strUsage += HelpMessageOpt("-rpckeepalive", strprintf(_("RPC support for HTTP persistent connections (default: %d)"), 1));

    strUsage += HelpMessageGroup(_("RPC SSL options: (see the Bitcoin Wiki for SSL setup instructions)"));
    strUsage += HelpMessageOpt("-rpcssl", _("Use OpenSSL (https) for JSON-RPC connections"));
    strUsage += HelpMessageOpt("-rpcsslcertificatechainfile=<file.cert>", strprintf(_("Server certificate file (default: %s)"), "server.cert"));
    strUsage += HelpMessageOpt("-rpcsslprivatekeyfile=<file.pem>", strprintf(_("Server private key (default: %s)"), "server.pem"));
    strUsage += HelpMessageOpt("-rpcsslciphers=<ciphers>", strprintf(_("Acceptable ciphers (default: %s)"), "TLSv1.2+HIGH:TLSv1+HIGH:!SSLv2:!aNULL:!eNULL:!3DES:@STRENGTH"));

    if (mode == HMM_BITCOIN_QT)
    {
        strUsage += HelpMessageGroup(_("UI Options:"));
        if (GetBoolArg("-help-debug", false)) {
            strUsage += HelpMessageOpt("-allowselfsignedrootcertificates", _("Allow self signed root certificates (default: 0)"));
        }
        strUsage += HelpMessageOpt("-choosedatadir", _("Choose data directory on startup (default: 0)"));
        strUsage += HelpMessageOpt("-lang=<lang>", _("Set language, for example \"de_DE\" (default: system locale)"));
        strUsage += HelpMessageOpt("-min", _("Start minimized"));
        strUsage += HelpMessageOpt("-rootcertificates=<file>", _("Set SSL root certificates for payment request (default: -system-)"));
        strUsage += HelpMessageOpt("-splash", _("Show splash screen on startup (default: 1)"));
    }
<<<<<<< HEAD
    strUsage += "  -shrinkdebugfile       " + _("Shrink debug.log file on client startup (default: 1 when no -debug)") + "\n";
    strUsage += "  -testnet               " + _("Use the test network") + "\n";

    strUsage += "\n" + _("Node relay options:") + "\n";
    strUsage += "  -datacarrier           " + strprintf(_("Relay and mine data carrier transactions (default: %u)"), 1) + "\n";
    strUsage += "  -datacarriersize       " + strprintf(_("Maximum size of data in data carrier transactions we relay and mine (default: %u)"), MAX_OP_RETURN_RELAY) + "\n";

    strUsage += "\n" + _("Block creation options:") + "\n";
    strUsage += "  -blockminsize=<n>      " + strprintf(_("Set minimum block size in bytes (default: %u)"), 0) + "\n";
    strUsage += "  -blockmaxsize=<n>      " + strprintf(_("Set maximum block size in bytes (default: %d)"), DEFAULT_BLOCK_MAX_SIZE) + "\n";
    strUsage += "  -blockprioritysize=<n> " + strprintf(_("Set maximum size of high-priority/low-fee transactions in bytes (default: %d)"), DEFAULT_BLOCK_PRIORITY_SIZE) + "\n";

    strUsage += "\n" + _("RPC server options:") + "\n";
    strUsage += "  -server                " + _("Accept command line and JSON-RPC commands") + "\n";
    strUsage += "  -rest                  " + strprintf(_("Accept public REST requests (default: %u)"), 0) + "\n";
    strUsage += "  -rpcbind=<addr>        " + _("Bind to given address to listen for JSON-RPC connections. Use [host]:port notation for IPv6. This option can be specified multiple times (default: bind to all interfaces)") + "\n";
    strUsage += "  -rpcuser=<user>        " + _("Username for JSON-RPC connections") + "\n";
    strUsage += "  -rpcpassword=<pw>      " + _("Password for JSON-RPC connections") + "\n";
    strUsage += "  -rpcport=<port>        " + strprintf(_("Listen for JSON-RPC connections on <port> (default: %u or testnet: %u)"), 8336, 18336) + "\n";
    strUsage += "  -rpcallowip=<ip>       " + _("Allow JSON-RPC connections from specified source. Valid for <ip> are a single IP (e.g. 1.2.3.4), a network/netmask (e.g. 1.2.3.4/255.255.255.0) or a network/CIDR (e.g. 1.2.3.4/24). This option can be specified multiple times") + "\n";
    strUsage += "  -rpcthreads=<n>        " + strprintf(_("Set the number of threads to service RPC calls (default: %d)"), 4) + "\n";
    strUsage += "  -rpckeepalive          " + strprintf(_("RPC support for HTTP persistent connections (default: %d)"), 1) + "\n";

    strUsage += "\n" + _("RPC SSL options: (see the Bitcoin Wiki for SSL setup instructions)") + "\n";
    strUsage += "  -rpcssl                                  " + _("Use OpenSSL (https) for JSON-RPC connections") + "\n";
    strUsage += "  -rpcsslcertificatechainfile=<file.cert>  " + strprintf(_("Server certificate file (default: %s)"), "server.cert") + "\n";
    strUsage += "  -rpcsslprivatekeyfile=<file.pem>         " + strprintf(_("Server private key (default: %s)"), "server.pem") + "\n";
    strUsage += "  -rpcsslciphers=<ciphers>                 " + strprintf(_("Acceptable ciphers (default: %s)"), "TLSv1.2+HIGH:TLSv1+HIGH:!SSLv2:!aNULL:!eNULL:!3DES:@STRENGTH") + "\n";
=======
>>>>>>> 61b55176

    return strUsage;
}

std::string LicenseInfo()
{
    return FormatParagraph(strprintf(_("Copyright (C) 2009-%i The Bitcoin Core Developers"), COPYRIGHT_YEAR)) + "\n" +
           "\n" +
           FormatParagraph(_("This is experimental software.")) + "\n" +
           "\n" +
           FormatParagraph(_("Distributed under the MIT software license, see the accompanying file COPYING or <http://www.opensource.org/licenses/mit-license.php>.")) + "\n" +
           "\n" +
           FormatParagraph(_("This product includes software developed by the OpenSSL Project for use in the OpenSSL Toolkit <https://www.openssl.org/> and cryptographic software written by Eric Young and UPnP software written by Thomas Bernard.")) +
           "\n";
}

static void BlockNotifyCallback(const uint256& hashNewTip)
{
    std::string strCmd = GetArg("-blocknotify", "");

    boost::replace_all(strCmd, "%s", hashNewTip.GetHex());
    boost::thread t(runCommand, strCmd); // thread runs free
}

struct CImportingNow
{
    CImportingNow() {
        assert(fImporting == false);
        fImporting = true;
    }

    ~CImportingNow() {
        assert(fImporting == true);
        fImporting = false;
    }
};

void ThreadImport(std::vector<boost::filesystem::path> vImportFiles)
{
    RenameThread("namecoin-loadblk");

    // -reindex
    if (fReindex) {
        CImportingNow imp;
        int nFile = 0;
        while (true) {
            CDiskBlockPos pos(nFile, 0);
            if (!boost::filesystem::exists(GetBlockPosFilename(pos, "blk")))
                break; // No block files left to reindex
            FILE *file = OpenBlockFile(pos, true);
            if (!file)
                break; // This error is logged in OpenBlockFile
            LogPrintf("Reindexing block file blk%05u.dat...\n", (unsigned int)nFile);
            LoadExternalBlockFile(file, &pos);
            nFile++;
        }
        pblocktree->WriteReindexing(false);
        fReindex = false;
        LogPrintf("Reindexing finished\n");
        // To avoid ending up in a situation without genesis block, re-try initializing (no-op if reindexing worked):
        InitBlockIndex();
    }

    // hardcoded $DATADIR/bootstrap.dat
    boost::filesystem::path pathBootstrap = GetDataDir() / "bootstrap.dat";
    if (boost::filesystem::exists(pathBootstrap)) {
        FILE *file = fopen(pathBootstrap.string().c_str(), "rb");
        if (file) {
            CImportingNow imp;
            boost::filesystem::path pathBootstrapOld = GetDataDir() / "bootstrap.dat.old";
            LogPrintf("Importing bootstrap.dat...\n");
            LoadExternalBlockFile(file);
            RenameOver(pathBootstrap, pathBootstrapOld);
        } else {
            LogPrintf("Warning: Could not open bootstrap file %s\n", pathBootstrap.string());
        }
    }

    // -loadblock=
    BOOST_FOREACH(boost::filesystem::path &path, vImportFiles) {
        FILE *file = fopen(path.string().c_str(), "rb");
        if (file) {
            CImportingNow imp;
            LogPrintf("Importing blocks file %s...\n", path.string());
            LoadExternalBlockFile(file);
        } else {
            LogPrintf("Warning: Could not open blocks file %s\n", path.string());
        }
    }

    if (GetBoolArg("-stopafterblockimport", false)) {
        LogPrintf("Stopping after block import\n");
        StartShutdown();
    }
}

/** Sanity checks
 *  Ensure that Bitcoin is running in a usable environment with all
 *  necessary library support.
 */
bool InitSanityCheck(void)
{
    if(!ECC_InitSanityCheck()) {
        InitError("OpenSSL appears to lack support for elliptic curve cryptography. For more "
                  "information, visit https://en.bitcoin.it/wiki/OpenSSL_and_EC_Libraries");
        return false;
    }
    if (!glibc_sanity_test() || !glibcxx_sanity_test())
        return false;

    return true;
}

/** Initialize bitcoin.
 *  @pre Parameters should be parsed and config file should be read.
 */
bool AppInit2(boost::thread_group& threadGroup)
{
    // ********************************************************* Step 1: setup
#ifdef _MSC_VER
    // Turn off Microsoft heap dump noise
    _CrtSetReportMode(_CRT_WARN, _CRTDBG_MODE_FILE);
    _CrtSetReportFile(_CRT_WARN, CreateFileA("NUL", GENERIC_WRITE, 0, NULL, OPEN_EXISTING, 0, 0));
#endif
#if _MSC_VER >= 1400
    // Disable confusing "helpful" text message on abort, Ctrl-C
    _set_abort_behavior(0, _WRITE_ABORT_MSG | _CALL_REPORTFAULT);
#endif
#ifdef WIN32
    // Enable Data Execution Prevention (DEP)
    // Minimum supported OS versions: WinXP SP3, WinVista >= SP1, Win Server 2008
    // A failure is non-critical and needs no further attention!
#ifndef PROCESS_DEP_ENABLE
    // We define this here, because GCCs winbase.h limits this to _WIN32_WINNT >= 0x0601 (Windows 7),
    // which is not correct. Can be removed, when GCCs winbase.h is fixed!
#define PROCESS_DEP_ENABLE 0x00000001
#endif
    typedef BOOL (WINAPI *PSETPROCDEPPOL)(DWORD);
    PSETPROCDEPPOL setProcDEPPol = (PSETPROCDEPPOL)GetProcAddress(GetModuleHandleA("Kernel32.dll"), "SetProcessDEPPolicy");
    if (setProcDEPPol != NULL) setProcDEPPol(PROCESS_DEP_ENABLE);

    // Initialize Windows Sockets
    WSADATA wsadata;
    int ret = WSAStartup(MAKEWORD(2,2), &wsadata);
    if (ret != NO_ERROR || LOBYTE(wsadata.wVersion ) != 2 || HIBYTE(wsadata.wVersion) != 2)
    {
        return InitError(strprintf("Error: Winsock library failed to start (WSAStartup returned error %d)", ret));
    }
#endif
#ifndef WIN32

    if (GetBoolArg("-sysperms", false)) {
#ifdef ENABLE_WALLET
        if (!GetBoolArg("-disablewallet", false))
            return InitError("Error: -sysperms is not allowed in combination with enabled wallet functionality");
#endif
    } else {
        umask(077);
    }

    // Clean shutdown on SIGTERM
    struct sigaction sa;
    sa.sa_handler = HandleSIGTERM;
    sigemptyset(&sa.sa_mask);
    sa.sa_flags = 0;
    sigaction(SIGTERM, &sa, NULL);
    sigaction(SIGINT, &sa, NULL);

    // Reopen debug.log on SIGHUP
    struct sigaction sa_hup;
    sa_hup.sa_handler = HandleSIGHUP;
    sigemptyset(&sa_hup.sa_mask);
    sa_hup.sa_flags = 0;
    sigaction(SIGHUP, &sa_hup, NULL);

#if defined (__SVR4) && defined (__sun)
    // ignore SIGPIPE on Solaris
    signal(SIGPIPE, SIG_IGN);
#endif
#endif

    // ********************************************************* Step 2: parameter interactions

    // Set this early so that parameter interactions go to console
    fPrintToConsole = GetBoolArg("-printtoconsole", false);
    fLogTimestamps = GetBoolArg("-logtimestamps", true);
    fLogIPs = GetBoolArg("-logips", false);

    // when specifying an explicit binding address, you want to listen on it
    // even when -connect or -proxy is specified
    if (mapArgs.count("-bind")) {
        if (SoftSetBoolArg("-listen", true))
            LogPrintf("%s: parameter interaction: -bind set -> setting -listen=1\n", __func__);
    }
    if (mapArgs.count("-whitebind")) {
        if (SoftSetBoolArg("-listen", true))
            LogPrintf("%s: parameter interaction: -whitebind set -> setting -listen=1\n", __func__);
    }

    if (mapArgs.count("-connect") && mapMultiArgs["-connect"].size() > 0) {
        // when only connecting to trusted nodes, do not seed via DNS, or listen by default
        if (SoftSetBoolArg("-dnsseed", false))
            LogPrintf("%s: parameter interaction: -connect set -> setting -dnsseed=0\n", __func__);
        if (SoftSetBoolArg("-listen", false))
            LogPrintf("%s: parameter interaction: -connect set -> setting -listen=0\n", __func__);
    }

    if (mapArgs.count("-proxy")) {
        // to protect privacy, do not listen by default if a default proxy server is specified
        if (SoftSetBoolArg("-listen", false))
            LogPrintf("%s: parameter interaction: -proxy set -> setting -listen=0\n", __func__);
        // to protect privacy, do not discover addresses by default
        if (SoftSetBoolArg("-discover", false))
            LogPrintf("%s: parameter interaction: -proxy set -> setting -discover=0\n", __func__);
    }

    if (!GetBoolArg("-listen", DEFAULT_LISTEN)) {
        // do not map ports or try to retrieve public IP when not listening (pointless)
        if (SoftSetBoolArg("-upnp", false))
            LogPrintf("%s: parameter interaction: -listen=0 -> setting -upnp=0\n", __func__);
        if (SoftSetBoolArg("-discover", false))
            LogPrintf("%s: parameter interaction: -listen=0 -> setting -discover=0\n", __func__);
    }

    if (mapArgs.count("-externalip")) {
        // if an explicit public IP is specified, do not try to find others
        if (SoftSetBoolArg("-discover", false))
            LogPrintf("%s: parameter interaction: -externalip set -> setting -discover=0\n", __func__);
    }

    if (GetBoolArg("-salvagewallet", false)) {
        // Rewrite just private keys: rescan to find transactions
        if (SoftSetBoolArg("-rescan", true))
            LogPrintf("%s: parameter interaction: -salvagewallet=1 -> setting -rescan=1\n", __func__);
    }

    // -zapwallettx implies a rescan
    if (GetBoolArg("-zapwallettxes", false)) {
        if (SoftSetBoolArg("-rescan", true))
            LogPrintf("%s: parameter interaction: -zapwallettxes=<mode> -> setting -rescan=1\n", __func__);
    }

    // Make sure enough file descriptors are available
    int nBind = std::max((int)mapArgs.count("-bind") + (int)mapArgs.count("-whitebind"), 1);
    nMaxConnections = GetArg("-maxconnections", 125);
    nMaxConnections = std::max(std::min(nMaxConnections, (int)(FD_SETSIZE - nBind - MIN_CORE_FILEDESCRIPTORS)), 0);
    int nFD = RaiseFileDescriptorLimit(nMaxConnections + MIN_CORE_FILEDESCRIPTORS);
    if (nFD < MIN_CORE_FILEDESCRIPTORS)
        return InitError(_("Not enough file descriptors available."));
    if (nFD - MIN_CORE_FILEDESCRIPTORS < nMaxConnections)
        nMaxConnections = nFD - MIN_CORE_FILEDESCRIPTORS;

    // ********************************************************* Step 3: parameter-to-internal-flags

    fDebug = !mapMultiArgs["-debug"].empty();
    // Special-case: if -debug=0/-nodebug is set, turn off debugging messages
    const vector<string>& categories = mapMultiArgs["-debug"];
    if (GetBoolArg("-nodebug", false) || find(categories.begin(), categories.end(), string("0")) != categories.end())
        fDebug = false;

    // Check for -debugnet
    if (GetBoolArg("-debugnet", false))
        InitWarning(_("Warning: Unsupported argument -debugnet ignored, use -debug=net."));
    // Check for -socks - as this is a privacy risk to continue, exit here
    if (mapArgs.count("-socks"))
        return InitError(_("Error: Unsupported argument -socks found. Setting SOCKS version isn't possible anymore, only SOCKS5 proxies are supported."));
    // Check for -tor - as this is a privacy risk to continue, exit here
    if (GetBoolArg("-tor", false))
        return InitError(_("Error: Unsupported argument -tor found, use -onion."));

    if (GetBoolArg("-benchmark", false))
        InitWarning(_("Warning: Unsupported argument -benchmark ignored, use -debug=bench."));

    // Checkmempool defaults to true in regtest mode
    mempool.setSanityCheck(GetBoolArg("-checkmempool", Params().DefaultCheckMemPool()));
    Checkpoints::fEnabled = GetBoolArg("-checkpoints", true);

    // -par=0 means autodetect, but nScriptCheckThreads==0 means no concurrency
    nScriptCheckThreads = GetArg("-par", DEFAULT_SCRIPTCHECK_THREADS);
    if (nScriptCheckThreads <= 0)
        nScriptCheckThreads += boost::thread::hardware_concurrency();
    if (nScriptCheckThreads <= 1)
        nScriptCheckThreads = 0;
    else if (nScriptCheckThreads > MAX_SCRIPTCHECK_THREADS)
        nScriptCheckThreads = MAX_SCRIPTCHECK_THREADS;

    fServer = GetBoolArg("-server", false);
#ifdef ENABLE_WALLET
    bool fDisableWallet = GetBoolArg("-disablewallet", false);
#endif

    nConnectTimeout = GetArg("-timeout", DEFAULT_CONNECT_TIMEOUT);
    if (nConnectTimeout <= 0)
        nConnectTimeout = DEFAULT_CONNECT_TIMEOUT;

    // Continue to put "/P2SH/" in the coinbase to monitor
    // BIP16 support.
    // This can be removed eventually...
    const char* pszP2SH = "/P2SH/";
    COINBASE_FLAGS << std::vector<unsigned char>(pszP2SH, pszP2SH+strlen(pszP2SH));

    // Fee-per-kilobyte amount considered the same as "free"
    // If you are mining, be careful setting this:
    // if you set it to zero then
    // a transaction spammer can cheaply fill blocks using
    // 1-satoshi-fee transactions. It should be set above the real
    // cost to you of processing a transaction.
    if (mapArgs.count("-minrelaytxfee"))
    {
        CAmount n = 0;
        if (ParseMoney(mapArgs["-minrelaytxfee"], n) && n > 0)
            ::minRelayTxFee = CFeeRate(n);
        else
            return InitError(strprintf(_("Invalid amount for -minrelaytxfee=<amount>: '%s'"), mapArgs["-minrelaytxfee"]));
    }

#ifdef ENABLE_WALLET
    if (mapArgs.count("-mintxfee"))
    {
        CAmount n = 0;
        if (ParseMoney(mapArgs["-mintxfee"], n) && n > 0)
            CWallet::minTxFee = CFeeRate(n);
        else
            return InitError(strprintf(_("Invalid amount for -mintxfee=<amount>: '%s'"), mapArgs["-mintxfee"]));
    }
    if (mapArgs.count("-paytxfee"))
    {
        CAmount nFeePerK = 0;
        if (!ParseMoney(mapArgs["-paytxfee"], nFeePerK))
            return InitError(strprintf(_("Invalid amount for -paytxfee=<amount>: '%s'"), mapArgs["-paytxfee"]));
        if (nFeePerK > nHighTransactionFeeWarning)
            InitWarning(_("Warning: -paytxfee is set very high! This is the transaction fee you will pay if you send a transaction."));
        payTxFee = CFeeRate(nFeePerK, 1000);
        if (payTxFee < ::minRelayTxFee)
        {
            return InitError(strprintf(_("Invalid amount for -paytxfee=<amount>: '%s' (must be at least %s)"),
                                       mapArgs["-paytxfee"], ::minRelayTxFee.ToString()));
        }
    }
    if (mapArgs.count("-maxtxfee"))
    {
        CAmount nMaxFee = 0;
        if (!ParseMoney(mapArgs["-maxtxfee"], nMaxFee))
            return InitError(strprintf(_("Invalid amount for -maxtxfee=<amount>: '%s'"), mapArgs["-maptxfee"]));
        if (nMaxFee > nHighTransactionMaxFeeWarning)
            InitWarning(_("Warning: -maxtxfee is set very high! Fees this large could be paid on a single transaction."));
        maxTxFee = nMaxFee;
        if (CFeeRate(maxTxFee, 1000) < ::minRelayTxFee)
        {
            return InitError(strprintf(_("Invalid amount for -maxtxfee=<amount>: '%s' (must be at least the minrelay fee of %s to prevent stuck transactions)"),
                                       mapArgs["-maxtxfee"], ::minRelayTxFee.ToString()));
        }
    }
    nTxConfirmTarget = GetArg("-txconfirmtarget", 1);
    bSpendZeroConfChange = GetArg("-spendzeroconfchange", true);
    fSendFreeTransactions = GetArg("-sendfreetransactions", false);

    std::string strWalletFile = GetArg("-wallet", "wallet.dat");
#endif // ENABLE_WALLET

    fIsBareMultisigStd = GetArg("-permitbaremultisig", true) != 0;
    nMaxDatacarrierBytes = GetArg("-datacarriersize", nMaxDatacarrierBytes);

    // ********************************************************* Step 4: application initialization: dir lock, daemonize, pidfile, debug log

    // Sanity check
    if (!InitSanityCheck())
        return InitError(_("Initialization sanity check failed. Namecoin Core is shutting down."));

    std::string strDataDir = GetDataDir().string();
#ifdef ENABLE_WALLET
    // Wallet file must be a plain filename without a directory
    if (strWalletFile != boost::filesystem::basename(strWalletFile) + boost::filesystem::extension(strWalletFile))
        return InitError(strprintf(_("Wallet %s resides outside data directory %s"), strWalletFile, strDataDir));
#endif
    // Make sure only a single Bitcoin process is using the data directory.
    boost::filesystem::path pathLockFile = GetDataDir() / ".lock";
    FILE* file = fopen(pathLockFile.string().c_str(), "a"); // empty lock file; created if it doesn't exist.
    if (file) fclose(file);
    static boost::interprocess::file_lock lock(pathLockFile.string().c_str());
    if (!lock.try_lock())
        return InitError(strprintf(_("Cannot obtain a lock on data directory %s. Namecoin Core is probably already running."), strDataDir));
#ifndef WIN32
    CreatePidFile(GetPidFile(), getpid());
#endif
    if (GetBoolArg("-shrinkdebugfile", !fDebug))
        ShrinkDebugFile();
    LogPrintf("\n\n\n\n\n\n\n\n\n\n\n\n\n\n\n\n\n\n\n\n");
    LogPrintf("Namecoin version %s (%s)\n", FormatFullVersion(), CLIENT_DATE);
    LogPrintf("Using OpenSSL version %s\n", SSLeay_version(SSLEAY_VERSION));
#ifdef ENABLE_WALLET
    LogPrintf("Using BerkeleyDB version %s\n", DbEnv::version(0, 0, 0));
#endif
    if (!fLogTimestamps)
        LogPrintf("Startup time: %s\n", DateTimeStrFormat("%Y-%m-%d %H:%M:%S", GetTime()));
    LogPrintf("Default data directory %s\n", GetDefaultDataDir().string());
    LogPrintf("Using data directory %s\n", strDataDir);
    LogPrintf("Using config file %s\n", GetConfigFile().string());
    LogPrintf("Using at most %i connections (%i file descriptors available)\n", nMaxConnections, nFD);
    std::ostringstream strErrors;

    LogPrintf("Using %u threads for script verification\n", nScriptCheckThreads);
    if (nScriptCheckThreads) {
        for (int i=0; i<nScriptCheckThreads-1; i++)
            threadGroup.create_thread(&ThreadScriptCheck);
    }

    /* Start the RPC server already.  It will be started in "warmup" mode
     * and not really process calls already (but it will signify connections
     * that the server is there and will be ready later).  Warmup mode will
     * be disabled when initialisation is finished.
     */
    if (fServer)
    {
        uiInterface.InitMessage.connect(SetRPCWarmupStatus);
        RPCServer::OnStopped(&OnRPCStopped);
        RPCServer::OnPreCommand(&OnRPCPreCommand);
        StartRPCThreads();
    }

    int64_t nStart;

    // ********************************************************* Step 5: verify wallet database integrity
#ifdef ENABLE_WALLET
    if (!fDisableWallet) {
        LogPrintf("Using wallet %s\n", strWalletFile);
        uiInterface.InitMessage(_("Verifying wallet..."));

        if (!bitdb.Open(GetDataDir()))
        {
            // try moving the database env out of the way
            boost::filesystem::path pathDatabase = GetDataDir() / "database";
            boost::filesystem::path pathDatabaseBak = GetDataDir() / strprintf("database.%d.bak", GetTime());
            try {
                boost::filesystem::rename(pathDatabase, pathDatabaseBak);
                LogPrintf("Moved old %s to %s. Retrying.\n", pathDatabase.string(), pathDatabaseBak.string());
            } catch (const boost::filesystem::filesystem_error&) {
                 // failure is ok (well, not really, but it's not worse than what we started with)
            }

            // try again
            if (!bitdb.Open(GetDataDir())) {
                // if it still fails, it probably means we can't even create the database env
                string msg = strprintf(_("Error initializing wallet database environment %s!"), strDataDir);
                return InitError(msg);
            }
        }

        if (GetBoolArg("-salvagewallet", false))
        {
            // Recover readable keypairs:
            if (!CWalletDB::Recover(bitdb, strWalletFile, true))
                return false;
        }

        if (boost::filesystem::exists(GetDataDir() / strWalletFile))
        {
            CDBEnv::VerifyResult r = bitdb.Verify(strWalletFile, CWalletDB::Recover);
            if (r == CDBEnv::RECOVER_OK)
            {
                string msg = strprintf(_("Warning: wallet.dat corrupt, data salvaged!"
                                         " Original wallet.dat saved as wallet.{timestamp}.bak in %s; if"
                                         " your balance or transactions are incorrect you should"
                                         " restore from a backup."), strDataDir);
                InitWarning(msg);
            }
            if (r == CDBEnv::RECOVER_FAIL)
                return InitError(_("wallet.dat corrupt, salvage failed"));
        }
    } // (!fDisableWallet)
#endif // ENABLE_WALLET
    // ********************************************************* Step 6: network initialization

    RegisterNodeSignals(GetNodeSignals());

    if (mapArgs.count("-onlynet")) {
        std::set<enum Network> nets;
        BOOST_FOREACH(std::string snet, mapMultiArgs["-onlynet"]) {
            enum Network net = ParseNetwork(snet);
            if (net == NET_UNROUTABLE)
                return InitError(strprintf(_("Unknown network specified in -onlynet: '%s'"), snet));
            nets.insert(net);
        }
        for (int n = 0; n < NET_MAX; n++) {
            enum Network net = (enum Network)n;
            if (!nets.count(net))
                SetLimited(net);
        }
    }

    if (mapArgs.count("-whitelist")) {
        BOOST_FOREACH(const std::string& net, mapMultiArgs["-whitelist"]) {
            CSubNet subnet(net);
            if (!subnet.IsValid())
                return InitError(strprintf(_("Invalid netmask specified in -whitelist: '%s'"), net));
            CNode::AddWhitelistedRange(subnet);
        }
    }

    CService addrProxy;
    bool fProxy = false;
    if (mapArgs.count("-proxy")) {
        addrProxy = CService(mapArgs["-proxy"], 9050);
        if (!addrProxy.IsValid())
            return InitError(strprintf(_("Invalid -proxy address: '%s'"), mapArgs["-proxy"]));

        SetProxy(NET_IPV4, addrProxy);
        SetProxy(NET_IPV6, addrProxy);
        SetNameProxy(addrProxy);
        fProxy = true;
    }

    // -onion can override normal proxy, -noonion disables tor entirely
    if (!(mapArgs.count("-onion") && mapArgs["-onion"] == "0") &&
        (fProxy || mapArgs.count("-onion"))) {
        CService addrOnion;
        if (!mapArgs.count("-onion"))
            addrOnion = addrProxy;
        else
            addrOnion = CService(mapArgs["-onion"], 9050);
        if (!addrOnion.IsValid())
            return InitError(strprintf(_("Invalid -onion address: '%s'"), mapArgs["-onion"]));
        SetProxy(NET_TOR, addrOnion);
        SetReachable(NET_TOR);
    }

    // see Step 2: parameter interactions for more information about these
    fListen = GetBoolArg("-listen", DEFAULT_LISTEN);
    fDiscover = GetBoolArg("-discover", true);
    fNameLookup = GetBoolArg("-dns", true);

    bool fBound = false;
    if (fListen) {
        if (mapArgs.count("-bind") || mapArgs.count("-whitebind")) {
            BOOST_FOREACH(std::string strBind, mapMultiArgs["-bind"]) {
                CService addrBind;
                if (!Lookup(strBind.c_str(), addrBind, GetListenPort(), false))
                    return InitError(strprintf(_("Cannot resolve -bind address: '%s'"), strBind));
                fBound |= Bind(addrBind, (BF_EXPLICIT | BF_REPORT_ERROR));
            }
            BOOST_FOREACH(std::string strBind, mapMultiArgs["-whitebind"]) {
                CService addrBind;
                if (!Lookup(strBind.c_str(), addrBind, 0, false))
                    return InitError(strprintf(_("Cannot resolve -whitebind address: '%s'"), strBind));
                if (addrBind.GetPort() == 0)
                    return InitError(strprintf(_("Need to specify a port with -whitebind: '%s'"), strBind));
                fBound |= Bind(addrBind, (BF_EXPLICIT | BF_REPORT_ERROR | BF_WHITELIST));
            }
        }
        else {
            struct in_addr inaddr_any;
            inaddr_any.s_addr = INADDR_ANY;
            fBound |= Bind(CService(in6addr_any, GetListenPort()), BF_NONE);
            fBound |= Bind(CService(inaddr_any, GetListenPort()), !fBound ? BF_REPORT_ERROR : BF_NONE);
        }
        if (!fBound)
            return InitError(_("Failed to listen on any port. Use -listen=0 if you want this."));
    }

    if (mapArgs.count("-externalip")) {
        BOOST_FOREACH(string strAddr, mapMultiArgs["-externalip"]) {
            CService addrLocal(strAddr, GetListenPort(), fNameLookup);
            if (!addrLocal.IsValid())
                return InitError(strprintf(_("Cannot resolve -externalip address: '%s'"), strAddr));
            AddLocal(CService(strAddr, GetListenPort(), fNameLookup), LOCAL_MANUAL);
        }
    }

    BOOST_FOREACH(string strDest, mapMultiArgs["-seednode"])
        AddOneShot(strDest);

    // ********************************************************* Step 7: load block chain

    fReindex = GetBoolArg("-reindex", false);

    // Upgrading to 0.8; hard-link the old blknnnn.dat files into /blocks/
    boost::filesystem::path blocksDir = GetDataDir() / "blocks";
    if (!boost::filesystem::exists(blocksDir))
    {
        boost::filesystem::create_directories(blocksDir);
        bool linked = false;
        for (unsigned int i = 1; i < 10000; i++) {
            boost::filesystem::path source = GetDataDir() / strprintf("blk%04u.dat", i);
            if (!boost::filesystem::exists(source)) break;
            boost::filesystem::path dest = blocksDir / strprintf("blk%05u.dat", i-1);
            try {
                boost::filesystem::create_hard_link(source, dest);
                LogPrintf("Hardlinked %s -> %s\n", source.string(), dest.string());
                linked = true;
            } catch (const boost::filesystem::filesystem_error& e) {
                // Note: hardlink creation failing is not a disaster, it just means
                // blocks will get re-downloaded from peers.
                LogPrintf("Error hardlinking blk%04u.dat: %s\n", i, e.what());
                break;
            }
        }
        if (linked)
        {
            fReindex = true;
        }
    }

    // cache size calculations
    size_t nTotalCache = (GetArg("-dbcache", nDefaultDbCache) << 20);
    if (nTotalCache < (nMinDbCache << 20))
        nTotalCache = (nMinDbCache << 20); // total cache cannot be less than nMinDbCache
    else if (nTotalCache > (nMaxDbCache << 20))
        nTotalCache = (nMaxDbCache << 20); // total cache cannot be greater than nMaxDbCache
    size_t nBlockTreeDBCache = nTotalCache / 8;
    if (nBlockTreeDBCache > (1 << 21) && !GetBoolArg("-txindex", false))
        nBlockTreeDBCache = (1 << 21); // block tree db cache shouldn't be larger than 2 MiB
    nTotalCache -= nBlockTreeDBCache;
    size_t nCoinDBCache = nTotalCache / 2; // use half of the remaining cache for coindb cache
    nTotalCache -= nCoinDBCache;
    nCoinCacheSize = nTotalCache / 300; // coins in memory require around 300 bytes

    bool fLoaded = false;
    while (!fLoaded) {
        bool fReset = fReindex;
        std::string strLoadError;

        uiInterface.InitMessage(_("Loading block index..."));

        nStart = GetTimeMillis();
        do {
            try {
                UnloadBlockIndex();
                delete pcoinsTip;
                delete pcoinsdbview;
                delete pcoinscatcher;
                delete pblocktree;

                pblocktree = new CBlockTreeDB(nBlockTreeDBCache, false, fReindex);
                pcoinsdbview = new CCoinsViewDB(nCoinDBCache, false, fReindex);
                pcoinscatcher = new CCoinsViewErrorCatcher(pcoinsdbview);
                pcoinsTip = new CCoinsViewCache(pcoinscatcher);

                if (fReindex)
                    pblocktree->WriteReindexing(true);

                if (!LoadBlockIndex()) {
                    strLoadError = _("Error loading block database");
                    break;
                }

                // If the loaded chain has a wrong genesis, bail out immediately
                // (we're likely using a testnet datadir, or the other way around).
                if (!mapBlockIndex.empty() && mapBlockIndex.count(Params().HashGenesisBlock()) == 0)
                    return InitError(_("Incorrect or no genesis block found. Wrong datadir for network?"));

                // Initialize the block index (no-op if non-empty database was already loaded)
                if (!InitBlockIndex()) {
                    strLoadError = _("Error initializing block database");
                    break;
                }

                // Check for changed -txindex state
                if (fTxIndex != GetBoolArg("-txindex", false)) {
                    strLoadError = _("You need to rebuild the database using -reindex to change -txindex");
                    break;
                }
                // Check for changed -namehistory state
                if (fNameHistory != GetBoolArg("-namehistory", false)) {
                    strLoadError = _("You need to rebuild the database using -reindex to change -namehistory");
                    break;
                }

                uiInterface.InitMessage(_("Verifying blocks..."));
                if (!CVerifyDB().VerifyDB(pcoinsdbview, GetArg("-checklevel", 3),
                              GetArg("-checkblocks", 288))) {
                    strLoadError = _("Corrupted block database detected");
                    break;
                }
            } catch (const std::exception& e) {
                if (fDebug) LogPrintf("%s\n", e.what());
                strLoadError = _("Error opening block database");
                break;
            }

            fLoaded = true;
        } while(false);

        if (!fLoaded) {
            // first suggest a reindex
            if (!fReset) {
                bool fRet = uiInterface.ThreadSafeMessageBox(
                    strLoadError + ".\n\n" + _("Do you want to rebuild the block database now?"),
                    "", CClientUIInterface::MSG_ERROR | CClientUIInterface::BTN_ABORT);
                if (fRet) {
                    fReindex = true;
                    fRequestShutdown = false;
                } else {
                    LogPrintf("Aborted block database rebuild. Exiting.\n");
                    return false;
                }
            } else {
                return InitError(strLoadError);
            }
        }
    }

    // As LoadBlockIndex can take several minutes, it's possible the user
    // requested to kill the GUI during the last operation. If so, exit.
    // As the program has not fully started yet, Shutdown() is possibly overkill.
    if (fRequestShutdown)
    {
        LogPrintf("Shutdown requested. Exiting.\n");
        return false;
    }
    LogPrintf(" block index %15dms\n", GetTimeMillis() - nStart);

    boost::filesystem::path est_path = GetDataDir() / FEE_ESTIMATES_FILENAME;
    CAutoFile est_filein(fopen(est_path.string().c_str(), "rb"), SER_DISK, CLIENT_VERSION);
    // Allowed to fail as this file IS missing on first startup.
    if (!est_filein.IsNull())
        mempool.ReadFeeEstimates(est_filein);
    fFeeEstimatesInitialized = true;

    // ********************************************************* Step 8: load wallet
#ifdef ENABLE_WALLET
    if (fDisableWallet) {
        pwalletMain = NULL;
        LogPrintf("Wallet disabled!\n");
    } else {

        // needed to restore wallet transaction meta data after -zapwallettxes
        std::vector<CWalletTx> vWtx;

        if (GetBoolArg("-zapwallettxes", false)) {
            uiInterface.InitMessage(_("Zapping all transactions from wallet..."));

            pwalletMain = new CWallet(strWalletFile);
            DBErrors nZapWalletRet = pwalletMain->ZapWalletTx(vWtx);
            if (nZapWalletRet != DB_LOAD_OK) {
                uiInterface.InitMessage(_("Error loading wallet.dat: Wallet corrupted"));
                return false;
            }

            delete pwalletMain;
            pwalletMain = NULL;
        }

        uiInterface.InitMessage(_("Loading wallet..."));

        nStart = GetTimeMillis();
        bool fFirstRun = true;
        pwalletMain = new CWallet(strWalletFile);
        DBErrors nLoadWalletRet = pwalletMain->LoadWallet(fFirstRun);
        if (nLoadWalletRet != DB_LOAD_OK)
        {
            if (nLoadWalletRet == DB_CORRUPT)
                strErrors << _("Error loading wallet.dat: Wallet corrupted") << "\n";
            else if (nLoadWalletRet == DB_NONCRITICAL_ERROR)
            {
                string msg(_("Warning: error reading wallet.dat! All keys read correctly, but transaction data"
                             " or address book entries might be missing or incorrect."));
                InitWarning(msg);
            }
            else if (nLoadWalletRet == DB_TOO_NEW)
                strErrors << _("Error loading wallet.dat: Wallet requires newer version of Namecoin Core") << "\n";
            else if (nLoadWalletRet == DB_NEED_REWRITE)
            {
                strErrors << _("Wallet needed to be rewritten: restart Namecoin Core to complete") << "\n";
                LogPrintf("%s", strErrors.str());
                return InitError(strErrors.str());
            }
            else
                strErrors << _("Error loading wallet.dat") << "\n";
        }

        if (GetBoolArg("-upgradewallet", fFirstRun))
        {
            int nMaxVersion = GetArg("-upgradewallet", 0);
            if (nMaxVersion == 0) // the -upgradewallet without argument case
            {
                LogPrintf("Performing wallet upgrade to %i\n", FEATURE_LATEST);
                nMaxVersion = CLIENT_VERSION;
                pwalletMain->SetMinVersion(FEATURE_LATEST); // permanently upgrade the wallet immediately
            }
            else
                LogPrintf("Allowing wallet upgrade up to %i\n", nMaxVersion);
            if (nMaxVersion < pwalletMain->GetVersion())
                strErrors << _("Cannot downgrade wallet") << "\n";
            pwalletMain->SetMaxVersion(nMaxVersion);
        }

        if (fFirstRun)
        {
            // Create new keyUser and set as default key
            RandAddSeedPerfmon();

            CPubKey newDefaultKey;
            if (pwalletMain->GetKeyFromPool(newDefaultKey)) {
                pwalletMain->SetDefaultKey(newDefaultKey);
                if (!pwalletMain->SetAddressBook(pwalletMain->vchDefaultKey.GetID(), "", "receive"))
                    strErrors << _("Cannot write default address") << "\n";
            }

            pwalletMain->SetBestChain(chainActive.GetLocator());
        }

        LogPrintf("%s", strErrors.str());
        LogPrintf(" wallet      %15dms\n", GetTimeMillis() - nStart);

        RegisterValidationInterface(pwalletMain);

        CBlockIndex *pindexRescan = chainActive.Tip();
        if (GetBoolArg("-rescan", false))
            pindexRescan = chainActive.Genesis();
        else
        {
            CWalletDB walletdb(strWalletFile);
            CBlockLocator locator;
            if (walletdb.ReadBestBlock(locator))
                pindexRescan = FindForkInGlobalIndex(chainActive, locator);
            else
                pindexRescan = chainActive.Genesis();
        }
        if (chainActive.Tip() && chainActive.Tip() != pindexRescan)
        {
            uiInterface.InitMessage(_("Rescanning..."));
            LogPrintf("Rescanning last %i blocks (from block %i)...\n", chainActive.Height() - pindexRescan->nHeight, pindexRescan->nHeight);
            nStart = GetTimeMillis();
            pwalletMain->ScanForWalletTransactions(pindexRescan, true);
            LogPrintf(" rescan      %15dms\n", GetTimeMillis() - nStart);
            pwalletMain->SetBestChain(chainActive.GetLocator());
            nWalletDBUpdated++;

            // Restore wallet transaction metadata after -zapwallettxes=1
            if (GetBoolArg("-zapwallettxes", false) && GetArg("-zapwallettxes", "1") != "2")
            {
                CWalletDB walletdb(strWalletFile);

                BOOST_FOREACH(const CWalletTx& wtxOld, vWtx)
                {
                    uint256 hash = wtxOld.GetHash();
                    std::map<uint256, CWalletTx>::iterator mi = pwalletMain->mapWallet.find(hash);
                    if (mi != pwalletMain->mapWallet.end())
                    {
                        const CWalletTx* copyFrom = &wtxOld;
                        CWalletTx* copyTo = &mi->second;
                        copyTo->mapValue = copyFrom->mapValue;
                        copyTo->vOrderForm = copyFrom->vOrderForm;
                        copyTo->nTimeReceived = copyFrom->nTimeReceived;
                        copyTo->nTimeSmart = copyFrom->nTimeSmart;
                        copyTo->fFromMe = copyFrom->fFromMe;
                        copyTo->strFromAccount = copyFrom->strFromAccount;
                        copyTo->nOrderPos = copyFrom->nOrderPos;
                        copyTo->WriteToDisk(&walletdb);
                    }
                }
            }
        }
    } // (!fDisableWallet)
#else // ENABLE_WALLET
    LogPrintf("No wallet compiled in!\n");
#endif // !ENABLE_WALLET
    // ********************************************************* Step 9: import blocks

    if (mapArgs.count("-blocknotify"))
        uiInterface.NotifyBlockTip.connect(BlockNotifyCallback);

    // scan for better chains in the block chain database, that are not yet connected in the active best chain
    CValidationState state;
    if (!ActivateBestChain(state))
        strErrors << "Failed to connect best block";

    std::vector<boost::filesystem::path> vImportFiles;
    if (mapArgs.count("-loadblock"))
    {
        BOOST_FOREACH(string strFile, mapMultiArgs["-loadblock"])
            vImportFiles.push_back(strFile);
    }
    threadGroup.create_thread(boost::bind(&ThreadImport, vImportFiles));
    if (chainActive.Tip() == NULL) {
        LogPrintf("Waiting for genesis block to be imported...\n");
        while (!fRequestShutdown && chainActive.Tip() == NULL)
            MilliSleep(10);
    }

    // ********************************************************* Step 10: start node

    if (!CheckDiskSpace())
        return false;

    if (!strErrors.str().empty())
        return InitError(strErrors.str());

    RandAddSeedPerfmon();

    //// debug print
    LogPrintf("mapBlockIndex.size() = %u\n",   mapBlockIndex.size());
    LogPrintf("nBestHeight = %d\n",                   chainActive.Height());
#ifdef ENABLE_WALLET
    LogPrintf("setKeyPool.size() = %u\n",      pwalletMain ? pwalletMain->setKeyPool.size() : 0);
    LogPrintf("mapWallet.size() = %u\n",       pwalletMain ? pwalletMain->mapWallet.size() : 0);
    LogPrintf("mapAddressBook.size() = %u\n",  pwalletMain ? pwalletMain->mapAddressBook.size() : 0);
#endif

    StartNode(threadGroup);

#ifdef ENABLE_WALLET
    // Generate coins in the background
    if (pwalletMain)
        GenerateBitcoins(GetBoolArg("-gen", false), pwalletMain, GetArg("-genproclimit", 1));

    InitRPCMining ();
#endif

    // ********************************************************* Step 11: finished

    SetRPCWarmupFinished();
    uiInterface.InitMessage(_("Done loading"));

#ifdef ENABLE_WALLET
    if (pwalletMain) {
        // Add wallet transactions that aren't already in a block to mapTransactions
        pwalletMain->ReacceptWalletTransactions();

        // Run a thread to flush wallet periodically
        threadGroup.create_thread(boost::bind(&ThreadFlushWalletDB, boost::ref(pwalletMain->strWalletFile)));
    }
#endif

    return !fRequestShutdown;
}<|MERGE_RESOLUTION|>--- conflicted
+++ resolved
@@ -259,23 +259,13 @@
 {
 
     // When adding new options to the categories, please keep and ensure alphabetical ordering.
-<<<<<<< HEAD
-    string strUsage = _("Options:") + "\n";
-    strUsage += "  -?                     " + _("This help message") + "\n";
-    strUsage += "  -alertnotify=<cmd>     " + _("Execute command when a relevant alert is received or we see a really long fork (%s in cmd is replaced by message)") + "\n";
-    strUsage += "  -blocknotify=<cmd>     " + _("Execute command when the best block changes (%s in cmd is replaced by block hash)") + "\n";
-    strUsage += "  -checkblocks=<n>       " + strprintf(_("How many blocks to check at startup (default: %u, 0 = all)"), 288) + "\n";
-    strUsage += "  -checklevel=<n>        " + strprintf(_("How thorough the block verification of -checkblocks is (0-4, default: %u)"), 3) + "\n";
-    strUsage += "  -conf=<file>           " + strprintf(_("Specify configuration file (default: %s)"), "namecoin.conf") + "\n";
-=======
     string strUsage = HelpMessageGroup(_("Options:"));
     strUsage += HelpMessageOpt("-?", _("This help message"));
     strUsage += HelpMessageOpt("-alertnotify=<cmd>", _("Execute command when a relevant alert is received or we see a really long fork (%s in cmd is replaced by message)"));
     strUsage += HelpMessageOpt("-blocknotify=<cmd>", _("Execute command when the best block changes (%s in cmd is replaced by block hash)"));
     strUsage += HelpMessageOpt("-checkblocks=<n>", strprintf(_("How many blocks to check at startup (default: %u, 0 = all)"), 288));
     strUsage += HelpMessageOpt("-checklevel=<n>", strprintf(_("How thorough the block verification of -checkblocks is (0-4, default: %u)"), 3));
-    strUsage += HelpMessageOpt("-conf=<file>", strprintf(_("Specify configuration file (default: %s)"), "bitcoin.conf"));
->>>>>>> 61b55176
+    strUsage += HelpMessageOpt("-conf=<file>", strprintf(_("Specify configuration file (default: %s)"), "namecoin.conf"));
     if (mode == HMM_BITCOIND)
     {
 #if !defined(WIN32)
@@ -289,44 +279,14 @@
     strUsage += HelpMessageOpt("-par=<n>", strprintf(_("Set the number of script verification threads (%u to %d, 0 = auto, <0 = leave that many cores free, default: %d)"),
         -(int)boost::thread::hardware_concurrency(), MAX_SCRIPTCHECK_THREADS, DEFAULT_SCRIPTCHECK_THREADS));
 #ifndef WIN32
-<<<<<<< HEAD
-    strUsage += "  -pid=<file>            " + strprintf(_("Specify pid file (default: %s)"), "namecoind.pid") + "\n";
-=======
-    strUsage += HelpMessageOpt("-pid=<file>", strprintf(_("Specify pid file (default: %s)"), "bitcoind.pid"));
->>>>>>> 61b55176
+    strUsage += HelpMessageOpt("-pid=<file>", strprintf(_("Specify pid file (default: %s)"), "namecoind.pid"));
 #endif
     strUsage += HelpMessageOpt("-reindex", _("Rebuild block chain index from current blk000??.dat files") + " " + _("on startup"));
 #if !defined(WIN32)
     strUsage += HelpMessageOpt("-sysperms", _("Create new files with system default permissions, instead of umask 077 (only effective with disabled wallet functionality)"));
 #endif
-<<<<<<< HEAD
-    strUsage += "  -txindex               " + strprintf(_("Maintain a full transaction index, used by the getrawtransaction rpc call (default: %u)"), 0) + "\n";
-    strUsage += "  -namehistory           " + strprintf(_("Keep track of the full name history (default: %u)"), 0) + "\n";
-
-    strUsage += "\n" + _("Connection options:") + "\n";
-    strUsage += "  -addnode=<ip>          " + _("Add a node to connect to and attempt to keep the connection open") + "\n";
-    strUsage += "  -banscore=<n>          " + strprintf(_("Threshold for disconnecting misbehaving peers (default: %u)"), 100) + "\n";
-    strUsage += "  -bantime=<n>           " + strprintf(_("Number of seconds to keep misbehaving peers from reconnecting (default: %u)"), 86400) + "\n";
-    strUsage += "  -bind=<addr>           " + _("Bind to given address and always listen on it. Use [host]:port notation for IPv6") + "\n";
-    strUsage += "  -connect=<ip>          " + _("Connect only to the specified node(s)") + "\n";
-    strUsage += "  -discover              " + _("Discover own IP addresses (default: 1 when listening and no -externalip or -proxy)") + "\n";
-    strUsage += "  -dns                   " + _("Allow DNS lookups for -addnode, -seednode and -connect") + " " + _("(default: 1)") + "\n";
-    strUsage += "  -dnsseed               " + _("Query for peer addresses via DNS lookup, if low on addresses (default: 1 unless -connect)") + "\n";
-    strUsage += "  -externalip=<ip>       " + _("Specify your own public address") + "\n";
-    strUsage += "  -forcednsseed          " + strprintf(_("Always query for peer addresses via DNS lookup (default: %u)"), 0) + "\n";
-    strUsage += "  -listen                " + _("Accept connections from outside (default: 1 if no -proxy or -connect)") + "\n";
-    strUsage += "  -maxconnections=<n>    " + strprintf(_("Maintain at most <n> connections to peers (default: %u)"), 125) + "\n";
-    strUsage += "  -maxreceivebuffer=<n>  " + strprintf(_("Maximum per-connection receive buffer, <n>*1000 bytes (default: %u)"), 5000) + "\n";
-    strUsage += "  -maxsendbuffer=<n>     " + strprintf(_("Maximum per-connection send buffer, <n>*1000 bytes (default: %u)"), 1000) + "\n";
-    strUsage += "  -onion=<ip:port>       " + strprintf(_("Use separate SOCKS5 proxy to reach peers via Tor hidden services (default: %s)"), "-proxy") + "\n";
-    strUsage += "  -onlynet=<net>         " + _("Only connect to nodes in network <net> (ipv4, ipv6 or onion)") + "\n";
-    strUsage += "  -permitbaremultisig    " + strprintf(_("Relay non-P2SH multisig (default: %u)"), 1) + "\n";
-    strUsage += "  -port=<port>           " + strprintf(_("Listen for connections on <port> (default: %u or testnet: %u)"), 8334, 18334) + "\n";
-    strUsage += "  -proxy=<ip:port>       " + _("Connect through SOCKS5 proxy") + "\n";
-    strUsage += "  -seednode=<ip>         " + _("Connect to a node to retrieve peer addresses, and disconnect") + "\n";
-    strUsage += "  -timeout=<n>           " + strprintf(_("Specify connection timeout in milliseconds (minimum: 1, default: %d)"), DEFAULT_CONNECT_TIMEOUT) + "\n";
-=======
     strUsage += HelpMessageOpt("-txindex", strprintf(_("Maintain a full transaction index, used by the getrawtransaction rpc call (default: %u)"), 0));
+    strUsage += HelpMessageOpt("-namehistory", strprintf(_("Keep track of the full name history (default: %u)"), 0));
 
     strUsage += HelpMessageGroup(_("Connection options:"));
     strUsage += HelpMessageOpt("-addnode=<ip>", _("Add a node to connect to and attempt to keep the connection open"));
@@ -350,7 +310,6 @@
     strUsage += HelpMessageOpt("-proxy=<ip:port>", _("Connect through SOCKS5 proxy"));
     strUsage += HelpMessageOpt("-seednode=<ip>", _("Connect to a node to retrieve peer addresses, and disconnect"));
     strUsage += HelpMessageOpt("-timeout=<n>", strprintf(_("Specify connection timeout in milliseconds (minimum: 1, default: %d)"), DEFAULT_CONNECT_TIMEOUT));
->>>>>>> 61b55176
 #ifdef USE_UPNP
 #if USE_UPNP
     strUsage += HelpMessageOpt("-upnp", _("Use UPnP to map the listening port (default: 1 when listening)"));
@@ -389,17 +348,7 @@
     strUsage += HelpMessageGroup(_("Debugging/Testing options:"));
     if (GetBoolArg("-help-debug", false))
     {
-<<<<<<< HEAD
-        strUsage += "  -checkpoints           " + strprintf(_("Only accept block chain matching built-in checkpoints (default: %u)"), 1) + "\n";
-        strUsage += "  -checknamedb=<n>       " + _("Check name database consistency (-1: never, 0: on every block (dis)connect, n: every n'th block)") + "\n";
-        strUsage += "  -dblogsize=<n>         " + strprintf(_("Flush database activity from memory pool to disk log every <n> megabytes (default: %u)"), 100) + "\n";
-        strUsage += "  -disablesafemode       " + strprintf(_("Disable safemode, override a real safe mode event (default: %u)"), 0) + "\n";
-        strUsage += "  -testsafemode          " + strprintf(_("Force safe mode (default: %u)"), 0) + "\n";
-        strUsage += "  -dropmessagestest=<n>  " + _("Randomly drop 1 of every <n> network messages") + "\n";
-        strUsage += "  -fuzzmessagestest=<n>  " + _("Randomly fuzz 1 of every <n> network messages") + "\n";
-        strUsage += "  -flushwallet           " + strprintf(_("Run a thread to flush wallet periodically (default: %u)"), 1) + "\n";
-        strUsage += "  -stopafterblockimport  " + strprintf(_("Stop running after importing blocks from disk (default: %u)"), 0) + "\n";
-=======
+        strUsage += HelpMessageOpt("-checknamedb=<n>", _("Check name database consistency (-1: never, 0: on every block (dis)connect, n: every n'th block)"));
         strUsage += HelpMessageOpt("-checkpoints", strprintf(_("Only accept block chain matching built-in checkpoints (default: %u)"), 1));
         strUsage += HelpMessageOpt("-dblogsize=<n>", strprintf(_("Flush database activity from memory pool to disk log every <n> megabytes (default: %u)"), 100));
         strUsage += HelpMessageOpt("-disablesafemode", strprintf(_("Disable safemode, override a real safe mode event (default: %u)"), 0));
@@ -408,7 +357,6 @@
         strUsage += HelpMessageOpt("-fuzzmessagestest=<n>", _("Randomly fuzz 1 of every <n> network messages"));
         strUsage += HelpMessageOpt("-flushwallet", strprintf(_("Run a thread to flush wallet periodically (default: %u)"), 1));
         strUsage += HelpMessageOpt("-stopafterblockimport", strprintf(_("Stop running after importing blocks from disk (default: %u)"), 0));
->>>>>>> 61b55176
     }
     string debugCategories = "addrman, alert, bench, coindb, db, lock, rand, rpc, selectcoins, mempool, net"; // Don't translate these and qt below
     if (mode == HMM_BITCOIN_QT)
@@ -479,37 +427,6 @@
         strUsage += HelpMessageOpt("-rootcertificates=<file>", _("Set SSL root certificates for payment request (default: -system-)"));
         strUsage += HelpMessageOpt("-splash", _("Show splash screen on startup (default: 1)"));
     }
-<<<<<<< HEAD
-    strUsage += "  -shrinkdebugfile       " + _("Shrink debug.log file on client startup (default: 1 when no -debug)") + "\n";
-    strUsage += "  -testnet               " + _("Use the test network") + "\n";
-
-    strUsage += "\n" + _("Node relay options:") + "\n";
-    strUsage += "  -datacarrier           " + strprintf(_("Relay and mine data carrier transactions (default: %u)"), 1) + "\n";
-    strUsage += "  -datacarriersize       " + strprintf(_("Maximum size of data in data carrier transactions we relay and mine (default: %u)"), MAX_OP_RETURN_RELAY) + "\n";
-
-    strUsage += "\n" + _("Block creation options:") + "\n";
-    strUsage += "  -blockminsize=<n>      " + strprintf(_("Set minimum block size in bytes (default: %u)"), 0) + "\n";
-    strUsage += "  -blockmaxsize=<n>      " + strprintf(_("Set maximum block size in bytes (default: %d)"), DEFAULT_BLOCK_MAX_SIZE) + "\n";
-    strUsage += "  -blockprioritysize=<n> " + strprintf(_("Set maximum size of high-priority/low-fee transactions in bytes (default: %d)"), DEFAULT_BLOCK_PRIORITY_SIZE) + "\n";
-
-    strUsage += "\n" + _("RPC server options:") + "\n";
-    strUsage += "  -server                " + _("Accept command line and JSON-RPC commands") + "\n";
-    strUsage += "  -rest                  " + strprintf(_("Accept public REST requests (default: %u)"), 0) + "\n";
-    strUsage += "  -rpcbind=<addr>        " + _("Bind to given address to listen for JSON-RPC connections. Use [host]:port notation for IPv6. This option can be specified multiple times (default: bind to all interfaces)") + "\n";
-    strUsage += "  -rpcuser=<user>        " + _("Username for JSON-RPC connections") + "\n";
-    strUsage += "  -rpcpassword=<pw>      " + _("Password for JSON-RPC connections") + "\n";
-    strUsage += "  -rpcport=<port>        " + strprintf(_("Listen for JSON-RPC connections on <port> (default: %u or testnet: %u)"), 8336, 18336) + "\n";
-    strUsage += "  -rpcallowip=<ip>       " + _("Allow JSON-RPC connections from specified source. Valid for <ip> are a single IP (e.g. 1.2.3.4), a network/netmask (e.g. 1.2.3.4/255.255.255.0) or a network/CIDR (e.g. 1.2.3.4/24). This option can be specified multiple times") + "\n";
-    strUsage += "  -rpcthreads=<n>        " + strprintf(_("Set the number of threads to service RPC calls (default: %d)"), 4) + "\n";
-    strUsage += "  -rpckeepalive          " + strprintf(_("RPC support for HTTP persistent connections (default: %d)"), 1) + "\n";
-
-    strUsage += "\n" + _("RPC SSL options: (see the Bitcoin Wiki for SSL setup instructions)") + "\n";
-    strUsage += "  -rpcssl                                  " + _("Use OpenSSL (https) for JSON-RPC connections") + "\n";
-    strUsage += "  -rpcsslcertificatechainfile=<file.cert>  " + strprintf(_("Server certificate file (default: %s)"), "server.cert") + "\n";
-    strUsage += "  -rpcsslprivatekeyfile=<file.pem>         " + strprintf(_("Server private key (default: %s)"), "server.pem") + "\n";
-    strUsage += "  -rpcsslciphers=<ciphers>                 " + strprintf(_("Acceptable ciphers (default: %s)"), "TLSv1.2+HIGH:TLSv1+HIGH:!SSLv2:!aNULL:!eNULL:!3DES:@STRENGTH") + "\n";
-=======
->>>>>>> 61b55176
 
     return strUsage;
 }
